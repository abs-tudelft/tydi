--- conflicted
+++ resolved
@@ -88,20 +88,17 @@
     FlatDesync,
 }
 
-<<<<<<< HEAD
 impl Default for Synchronicity {
     fn default() -> Self {
         Synchronicity::Sync
     }
 }
 
-=======
 /// The stream-manipulating logical stream type.
 ///
 /// Defines a new physical stream.
 ///
 /// [Reference](https://abs-tudelft.github.io/tydi/specification/logical.html#stream)
->>>>>>> 963d237e
 #[derive(Debug, Clone, PartialEq)]
 pub struct Stream {
     /// Logical stream type of data elements carried by this stream.
