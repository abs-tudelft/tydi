//! Generator methods and implementations for Tydi types.
//!
//! The generator module is enabled by the `generator` feature flag.

use std::{error::Error, path::Path};

use crate::{
<<<<<<< HEAD
    generator::common::{Component, Field, Mode, Port, Record, Type},
    stream::Direction,
=======
    generator::common::{Component, Field, Mode, Port, Project, Record, Type},
    physical::{BitField, Dir},
>>>>>>> 60604173
    LogicalStream, PhysicalStream, Streamlet,
};

pub mod chisel;
pub mod common;
pub mod vhdl;

<<<<<<< HEAD
=======
/// Trait to generate back-end specific source files from the common hardware representation
/// of a project.
pub trait GenerateProject {
    /// Generate source files from a [common::Project] and save them to [path].
    fn generate(&self, project: &Project, path: &Path) -> Result<(), Box<dyn Error>>;
}

fn log2ceil(v: usize) -> usize {
    (v as f64).log2().ceil() as usize
}

>>>>>>> 60604173
impl From<BitField> for Type {
    fn from(b: BitField) -> Self {
        Type::Record(Record {
            identifier: b.identifier.unwrap_or_else(|| "anon".to_string()),
            fields: b
                .children
                .into_iter()
                .map(|child| {
                    Field::new(
                        child
                            .identifier
                            .clone()
                            .unwrap_or_else(|| "anon".to_string()),
                        child.into(),
                    )
                })
                .collect(),
        })
    }
}

impl From<Direction> for Mode {
    fn from(d: Direction) -> Self {
        match d {
            Direction::Forward => Mode::Out,
            Direction::Reverse => Mode::In,
        }
    }
}

impl From<PhysicalStream> for Type {
    fn from(s: PhysicalStream) -> Self {
        // Creates a type from a physical `Stream` according to Tidy spec.
        let name: String = s.identifier.join("_");
        let mut result = Record::empty(name);

        // Valid/Ready handshake ports
        result.add_field("valid", Type::Bit);
        result.add_field_rev("ready", Type::Bit);

        // Condition E > 0
        if s.elements_per_transfer > 0 {
            // Data elements
            result.add_field(
                "data",
                Type::bitvec(s.elements_per_transfer * s.fields.width_recursive()),
            );
        }

        // Transfer metadata

        // Start index (stai) Condition C >= 6 and N > 1
        if (s.complexity.major() >= 6) && (s.elements_per_transfer > 1) {
            result.add_field(
                "stai",
                Type::BitVec {
                    width: log2ceil(s.elements_per_transfer),
                },
            );
        }

        // End index (endi) condition (C >=5 or D >= 1) and (N > 1)
        if ((s.complexity.major() >= 5) || (s.dimensionality >= 1)) && (s.elements_per_transfer > 1)
        {
            result.add_field(
                "endi",
                Type::BitVec {
                    width: log2ceil(s.elements_per_transfer),
                },
            );
        }

        // Strobe (strb) condition  C >= 7 or D >= 1
        if s.complexity.major() >= 7 || s.dimensionality >= 1 {
            result.add_field(
                "strb",
                Type::BitVec {
                    width: s.elements_per_transfer,
                },
            );
        }

        // Dimensional data

        // Condition D >= 1
        if s.dimensionality >= 1 {
            result.add_field(
                "last",
                Type::BitVec {
                    width: s.dimensionality,
                },
            );
        }

        // User data

        // Condition U > 0
        if s.user_bits > 0 {
            result.add_field("user", Type::Bit);
        }

        // Return a common type.
        Type::Record(result)
    }
}

fn append_io(logical_streams: &[LogicalStream], to: &mut Vec<Port>, mode: Mode) {
    for logical_stream in logical_streams {
        let physical_streams: Vec<PhysicalStream> = logical_stream.as_phys(vec![]);
        for physical_stream in physical_streams.into_iter() {
            to.push(Port {
                identifier: physical_stream.identifier.join("_"),
                mode,
                typ: physical_stream.into(),
            });
        }
    }
}

impl From<Streamlet> for Component {
    fn from(s: Streamlet) -> Self {
        let mut result = Component {
            identifier: s.identifier,
            parameters: vec![],
            ports: vec![],
        };
        // Obtain the physicals streams of each logical stream and append them
        // with the appropriate mode.
        append_io(&s.inputs, &mut result.ports, Mode::In);
        append_io(&s.outputs, &mut result.ports, Mode::Out);
        result
    }
}

#[cfg(test)]
mod test {
    use crate::{
        generator::{
            common::{Component, Library, Type},
            vhdl::Declare,
        },
        parser::streamlet::streamlet_interface_definition,
        physical::{BitField, Complexity, Direction},
        PhysicalStream, Streamlet,
    };

    fn test_stream() -> PhysicalStream {
        PhysicalStream {
            identifier: vec!["test".to_string()],
            fields: BitField {
                identifier: None,
                width: 0,
                children: vec![
                    BitField::new(Some("a".to_string()), 1),
                    BitField::new(Some("b".to_string()), 2),
                ],
            },
            elements_per_transfer: 1,
            dimensionality: 0,
            dir: Direction::Downstream,
            complexity: Complexity::new_major(8),
            user_bits: 0,
        }
    }

    #[test]
    fn test_from_stream_to_type() {
        let p = test_stream();
        let typ: Type = p.into();
        match typ {
            Type::Record(rec) => {
                assert_eq!(rec.identifier, "test".to_string());
                assert_eq!(rec.fields[0].name, "valid".to_string());
                assert_eq!(rec.fields[0].typ, Type::Bit);
                assert_eq!(rec.fields[0].reversed, false);
                assert_eq!(rec.fields[1].name, "ready".to_string());
                assert_eq!(rec.fields[1].typ, Type::Bit);
                assert_eq!(rec.fields[1].reversed, true);
                assert_eq!(rec.fields[2].name, "data".to_string());
                assert_eq!(rec.fields[2].typ, Type::bitvec(3));
                assert_eq!(rec.fields[2].reversed, false);
                assert_eq!(rec.fields[3].name, "strb".to_string());
                assert_eq!(rec.fields[3].typ, Type::bitvec(1));
                assert_eq!(rec.fields[3].reversed, false);
            }
            _ => panic!("expected record, got something else."),
        };
    }

    #[test]
    fn test_from_stream_to_type_with_ept_dim() {
        let mut p = test_stream();
        p.dimensionality = 2;
        p.elements_per_transfer = 3;
        let typ: Type = p.into();
        dbg!(&typ);
        match typ {
            Type::Record(rec) => {
                assert_eq!(rec.identifier, "test".to_string());
                assert_eq!(rec.fields[0].name, "valid".to_string());
                assert_eq!(rec.fields[0].typ, Type::Bit);
                assert_eq!(rec.fields[0].reversed, false);
                assert_eq!(rec.fields[1].name, "ready".to_string());
                assert_eq!(rec.fields[1].typ, Type::Bit);
                assert_eq!(rec.fields[1].reversed, true);
                assert_eq!(rec.fields[2].name, "data".to_string());
                assert_eq!(rec.fields[2].typ, Type::bitvec(3 * 3));
                assert_eq!(rec.fields[2].reversed, false);
                assert_eq!(rec.fields[3].name, "stai".to_string());
                assert_eq!(rec.fields[3].typ, Type::bitvec(2));
                assert_eq!(rec.fields[3].reversed, false);
                assert_eq!(rec.fields[4].name, "endi".to_string());
                assert_eq!(rec.fields[4].typ, Type::bitvec(2));
                assert_eq!(rec.fields[4].reversed, false);
                assert_eq!(rec.fields[5].name, "strb".to_string());
                assert_eq!(rec.fields[5].typ, Type::bitvec(3));
                assert_eq!(rec.fields[5].reversed, false);
                assert_eq!(rec.fields[6].name, "last".to_string());
                assert_eq!(rec.fields[6].typ, Type::bitvec(2));
                assert_eq!(rec.fields[6].reversed, false);
            }
            _ => panic!(),
        };
    }

    #[test]
    fn test_from_stream_to_type_with_ept_dim_lowest_c() {
        let mut p = test_stream();
        p.dimensionality = 2;
        p.elements_per_transfer = 3;
        p.complexity = Complexity::default();
        let typ: Type = p.into();
        dbg!(&typ);
        match typ {
            Type::Record(rec) => {
                assert_eq!(rec.identifier, "test".to_string());
                assert_eq!(rec.fields[0].name, "valid".to_string());
                assert_eq!(rec.fields[0].typ, Type::Bit);
                assert_eq!(rec.fields[0].reversed, false);
                assert_eq!(rec.fields[1].name, "ready".to_string());
                assert_eq!(rec.fields[1].typ, Type::Bit);
                assert_eq!(rec.fields[1].reversed, true);
                assert_eq!(rec.fields[2].name, "data".to_string());
                assert_eq!(rec.fields[2].typ, Type::bitvec(3 * 3));
                assert_eq!(rec.fields[2].reversed, false);
                assert_eq!(rec.fields[3].name, "endi".to_string());
                assert_eq!(rec.fields[3].typ, Type::bitvec(2));
                assert_eq!(rec.fields[3].reversed, false);
                assert_eq!(rec.fields[4].name, "strb".to_string());
                assert_eq!(rec.fields[4].typ, Type::bitvec(3));
                assert_eq!(rec.fields[4].reversed, false);
                assert_eq!(rec.fields[5].name, "last".to_string());
                assert_eq!(rec.fields[5].typ, Type::bitvec(2));
                assert_eq!(rec.fields[5].reversed, false);
            }
            _ => panic!(),
        };
    }

    #[test]
    fn test_simple_streamlet() {
        let streamlet = streamlet_interface_definition(
            r#"MuhStreamlet

a: Bits<1>
b: Rev<Dim<Bits<1>>>

c: Group<x: Bits<3>, y: Bits<4>>
d: Bits<4>"#,
        );
        dbg!(&streamlet);
        let streamlet: Streamlet = streamlet.unwrap().1;
        let mut comp: Component = streamlet.into();
        comp.flatten_types();
        let pkg = Library {
            identifier: "Tydi".to_string(),
            components: vec![comp],
        };
        let code: String = pkg.declare().unwrap();
        println!("{}", code);
    }
}<|MERGE_RESOLUTION|>--- conflicted
+++ resolved
@@ -4,314 +4,15 @@
 
 use std::{error::Error, path::Path};
 
-use crate::{
-<<<<<<< HEAD
-    generator::common::{Component, Field, Mode, Port, Record, Type},
-    stream::Direction,
-=======
-    generator::common::{Component, Field, Mode, Port, Project, Record, Type},
-    physical::{BitField, Dir},
->>>>>>> 60604173
-    LogicalStream, PhysicalStream, Streamlet,
-};
+use crate::generator::common::Project;
 
 pub mod chisel;
 pub mod common;
 pub mod vhdl;
 
-<<<<<<< HEAD
-=======
 /// Trait to generate back-end specific source files from the common hardware representation
 /// of a project.
 pub trait GenerateProject {
     /// Generate source files from a [common::Project] and save them to [path].
     fn generate(&self, project: &Project, path: &Path) -> Result<(), Box<dyn Error>>;
-}
-
-fn log2ceil(v: usize) -> usize {
-    (v as f64).log2().ceil() as usize
-}
-
->>>>>>> 60604173
-impl From<BitField> for Type {
-    fn from(b: BitField) -> Self {
-        Type::Record(Record {
-            identifier: b.identifier.unwrap_or_else(|| "anon".to_string()),
-            fields: b
-                .children
-                .into_iter()
-                .map(|child| {
-                    Field::new(
-                        child
-                            .identifier
-                            .clone()
-                            .unwrap_or_else(|| "anon".to_string()),
-                        child.into(),
-                    )
-                })
-                .collect(),
-        })
-    }
-}
-
-impl From<Direction> for Mode {
-    fn from(d: Direction) -> Self {
-        match d {
-            Direction::Forward => Mode::Out,
-            Direction::Reverse => Mode::In,
-        }
-    }
-}
-
-impl From<PhysicalStream> for Type {
-    fn from(s: PhysicalStream) -> Self {
-        // Creates a type from a physical `Stream` according to Tidy spec.
-        let name: String = s.identifier.join("_");
-        let mut result = Record::empty(name);
-
-        // Valid/Ready handshake ports
-        result.add_field("valid", Type::Bit);
-        result.add_field_rev("ready", Type::Bit);
-
-        // Condition E > 0
-        if s.elements_per_transfer > 0 {
-            // Data elements
-            result.add_field(
-                "data",
-                Type::bitvec(s.elements_per_transfer * s.fields.width_recursive()),
-            );
-        }
-
-        // Transfer metadata
-
-        // Start index (stai) Condition C >= 6 and N > 1
-        if (s.complexity.major() >= 6) && (s.elements_per_transfer > 1) {
-            result.add_field(
-                "stai",
-                Type::BitVec {
-                    width: log2ceil(s.elements_per_transfer),
-                },
-            );
-        }
-
-        // End index (endi) condition (C >=5 or D >= 1) and (N > 1)
-        if ((s.complexity.major() >= 5) || (s.dimensionality >= 1)) && (s.elements_per_transfer > 1)
-        {
-            result.add_field(
-                "endi",
-                Type::BitVec {
-                    width: log2ceil(s.elements_per_transfer),
-                },
-            );
-        }
-
-        // Strobe (strb) condition  C >= 7 or D >= 1
-        if s.complexity.major() >= 7 || s.dimensionality >= 1 {
-            result.add_field(
-                "strb",
-                Type::BitVec {
-                    width: s.elements_per_transfer,
-                },
-            );
-        }
-
-        // Dimensional data
-
-        // Condition D >= 1
-        if s.dimensionality >= 1 {
-            result.add_field(
-                "last",
-                Type::BitVec {
-                    width: s.dimensionality,
-                },
-            );
-        }
-
-        // User data
-
-        // Condition U > 0
-        if s.user_bits > 0 {
-            result.add_field("user", Type::Bit);
-        }
-
-        // Return a common type.
-        Type::Record(result)
-    }
-}
-
-fn append_io(logical_streams: &[LogicalStream], to: &mut Vec<Port>, mode: Mode) {
-    for logical_stream in logical_streams {
-        let physical_streams: Vec<PhysicalStream> = logical_stream.as_phys(vec![]);
-        for physical_stream in physical_streams.into_iter() {
-            to.push(Port {
-                identifier: physical_stream.identifier.join("_"),
-                mode,
-                typ: physical_stream.into(),
-            });
-        }
-    }
-}
-
-impl From<Streamlet> for Component {
-    fn from(s: Streamlet) -> Self {
-        let mut result = Component {
-            identifier: s.identifier,
-            parameters: vec![],
-            ports: vec![],
-        };
-        // Obtain the physicals streams of each logical stream and append them
-        // with the appropriate mode.
-        append_io(&s.inputs, &mut result.ports, Mode::In);
-        append_io(&s.outputs, &mut result.ports, Mode::Out);
-        result
-    }
-}
-
-#[cfg(test)]
-mod test {
-    use crate::{
-        generator::{
-            common::{Component, Library, Type},
-            vhdl::Declare,
-        },
-        parser::streamlet::streamlet_interface_definition,
-        physical::{BitField, Complexity, Direction},
-        PhysicalStream, Streamlet,
-    };
-
-    fn test_stream() -> PhysicalStream {
-        PhysicalStream {
-            identifier: vec!["test".to_string()],
-            fields: BitField {
-                identifier: None,
-                width: 0,
-                children: vec![
-                    BitField::new(Some("a".to_string()), 1),
-                    BitField::new(Some("b".to_string()), 2),
-                ],
-            },
-            elements_per_transfer: 1,
-            dimensionality: 0,
-            dir: Direction::Downstream,
-            complexity: Complexity::new_major(8),
-            user_bits: 0,
-        }
-    }
-
-    #[test]
-    fn test_from_stream_to_type() {
-        let p = test_stream();
-        let typ: Type = p.into();
-        match typ {
-            Type::Record(rec) => {
-                assert_eq!(rec.identifier, "test".to_string());
-                assert_eq!(rec.fields[0].name, "valid".to_string());
-                assert_eq!(rec.fields[0].typ, Type::Bit);
-                assert_eq!(rec.fields[0].reversed, false);
-                assert_eq!(rec.fields[1].name, "ready".to_string());
-                assert_eq!(rec.fields[1].typ, Type::Bit);
-                assert_eq!(rec.fields[1].reversed, true);
-                assert_eq!(rec.fields[2].name, "data".to_string());
-                assert_eq!(rec.fields[2].typ, Type::bitvec(3));
-                assert_eq!(rec.fields[2].reversed, false);
-                assert_eq!(rec.fields[3].name, "strb".to_string());
-                assert_eq!(rec.fields[3].typ, Type::bitvec(1));
-                assert_eq!(rec.fields[3].reversed, false);
-            }
-            _ => panic!("expected record, got something else."),
-        };
-    }
-
-    #[test]
-    fn test_from_stream_to_type_with_ept_dim() {
-        let mut p = test_stream();
-        p.dimensionality = 2;
-        p.elements_per_transfer = 3;
-        let typ: Type = p.into();
-        dbg!(&typ);
-        match typ {
-            Type::Record(rec) => {
-                assert_eq!(rec.identifier, "test".to_string());
-                assert_eq!(rec.fields[0].name, "valid".to_string());
-                assert_eq!(rec.fields[0].typ, Type::Bit);
-                assert_eq!(rec.fields[0].reversed, false);
-                assert_eq!(rec.fields[1].name, "ready".to_string());
-                assert_eq!(rec.fields[1].typ, Type::Bit);
-                assert_eq!(rec.fields[1].reversed, true);
-                assert_eq!(rec.fields[2].name, "data".to_string());
-                assert_eq!(rec.fields[2].typ, Type::bitvec(3 * 3));
-                assert_eq!(rec.fields[2].reversed, false);
-                assert_eq!(rec.fields[3].name, "stai".to_string());
-                assert_eq!(rec.fields[3].typ, Type::bitvec(2));
-                assert_eq!(rec.fields[3].reversed, false);
-                assert_eq!(rec.fields[4].name, "endi".to_string());
-                assert_eq!(rec.fields[4].typ, Type::bitvec(2));
-                assert_eq!(rec.fields[4].reversed, false);
-                assert_eq!(rec.fields[5].name, "strb".to_string());
-                assert_eq!(rec.fields[5].typ, Type::bitvec(3));
-                assert_eq!(rec.fields[5].reversed, false);
-                assert_eq!(rec.fields[6].name, "last".to_string());
-                assert_eq!(rec.fields[6].typ, Type::bitvec(2));
-                assert_eq!(rec.fields[6].reversed, false);
-            }
-            _ => panic!(),
-        };
-    }
-
-    #[test]
-    fn test_from_stream_to_type_with_ept_dim_lowest_c() {
-        let mut p = test_stream();
-        p.dimensionality = 2;
-        p.elements_per_transfer = 3;
-        p.complexity = Complexity::default();
-        let typ: Type = p.into();
-        dbg!(&typ);
-        match typ {
-            Type::Record(rec) => {
-                assert_eq!(rec.identifier, "test".to_string());
-                assert_eq!(rec.fields[0].name, "valid".to_string());
-                assert_eq!(rec.fields[0].typ, Type::Bit);
-                assert_eq!(rec.fields[0].reversed, false);
-                assert_eq!(rec.fields[1].name, "ready".to_string());
-                assert_eq!(rec.fields[1].typ, Type::Bit);
-                assert_eq!(rec.fields[1].reversed, true);
-                assert_eq!(rec.fields[2].name, "data".to_string());
-                assert_eq!(rec.fields[2].typ, Type::bitvec(3 * 3));
-                assert_eq!(rec.fields[2].reversed, false);
-                assert_eq!(rec.fields[3].name, "endi".to_string());
-                assert_eq!(rec.fields[3].typ, Type::bitvec(2));
-                assert_eq!(rec.fields[3].reversed, false);
-                assert_eq!(rec.fields[4].name, "strb".to_string());
-                assert_eq!(rec.fields[4].typ, Type::bitvec(3));
-                assert_eq!(rec.fields[4].reversed, false);
-                assert_eq!(rec.fields[5].name, "last".to_string());
-                assert_eq!(rec.fields[5].typ, Type::bitvec(2));
-                assert_eq!(rec.fields[5].reversed, false);
-            }
-            _ => panic!(),
-        };
-    }
-
-    #[test]
-    fn test_simple_streamlet() {
-        let streamlet = streamlet_interface_definition(
-            r#"MuhStreamlet
-
-a: Bits<1>
-b: Rev<Dim<Bits<1>>>
-
-c: Group<x: Bits<3>, y: Bits<4>>
-d: Bits<4>"#,
-        );
-        dbg!(&streamlet);
-        let streamlet: Streamlet = streamlet.unwrap().1;
-        let mut comp: Component = streamlet.into();
-        comp.flatten_types();
-        let pkg = Library {
-            identifier: "Tydi".to_string(),
-            components: vec![comp],
-        };
-        let code: String = pkg.declare().unwrap();
-        println!("{}", code);
-    }
 }