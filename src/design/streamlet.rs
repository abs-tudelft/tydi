--- conflicted
+++ resolved
@@ -1,11 +1,6 @@
 //! This module contains the Streamlet structure.
 //!
-<<<<<<< HEAD
-//! A streamlet can be seen as a component with zero or more [Interface]s, where each interface
-//! has a [Mode] and [LogicalStreamType].
-=======
 //! A streamlet is a component where every [Interface] has a [LogicalType].
->>>>>>> d3c0c745
 
 use crate::logical::LogicalType;
 use crate::traits::Identify;
@@ -47,13 +42,9 @@
     name: Name,
     /// The mode of the interface.
     mode: Mode,
-<<<<<<< HEAD
     /// The type of the interface.
-    typ: LogicalStreamType,
+    typ: LogicalType,
     /// The documentation string of the interface, if any.
-=======
-    typ: LogicalType,
->>>>>>> d3c0c745
     doc: Option<String>,
 }
 
@@ -63,12 +54,8 @@
         self.mode
     }
 
-<<<<<<< HEAD
     /// Return the [LogicalStreamType] of the interface.
-    pub fn typ(&self) -> LogicalStreamType {
-=======
     pub fn typ(&self) -> LogicalType {
->>>>>>> d3c0c745
         self.typ.clone()
     }
 }
@@ -84,11 +71,11 @@
     ///
     /// # Example:
     /// ```
-    /// use tydi::logical::LogicalStreamType;
+    /// use tydi::logical::LogicalType;
     /// use tydi::design::{Interface, Mode};
     ///
     /// // Define a type.
-    /// let a_type = LogicalStreamType::try_new_bits(3);
+    /// let a_type = LogicalType::try_new_bits(3);
     /// assert!(a_type.is_ok());
     ///
     /// // Attempt to construct an interface.
@@ -99,20 +86,15 @@
     /// assert!(dolphins.is_ok());
     ///
     /// // The names "clk" and "rst" are reserved!
-    /// let clk_type = LogicalStreamType::try_new_bits(1);
+    /// let clk_type = LogicalType::try_new_bits(1);
     /// assert!(clk_type.is_ok());
     /// assert!(Interface::try_new("clk", Mode::In, clk_type.unwrap(), None).is_err());
     /// ```
     pub fn try_new(
         name: impl TryInto<Name, Error = impl Into<Box<dyn std::error::Error>>>,
         mode: Mode,
-<<<<<<< HEAD
-        typ: impl TryInto<LogicalStreamType, Error = impl Into<Box<dyn std::error::Error>>>,
+        typ: impl TryInto<LogicalType, Error = impl Into<Box<dyn std::error::Error>>>,
         doc: Option<&str>,
-=======
-        typ: impl TryInto<LogicalType, Error = impl Into<Box<dyn std::error::Error>>>,
-        doc: Option<String>,
->>>>>>> d3c0c745
     ) -> Result<Self> {
         let n: Name = name
             .try_into()
@@ -172,14 +154,14 @@
     /// # Example
     /// ```
     /// use tydi::{Name, UniquelyNamedBuilder};
-    /// use tydi::logical::LogicalStreamType;
+    /// use tydi::logical::LogicalType;
     /// use tydi::design::{Mode, Interface, Streamlet};
     ///
-    /// let dough_type = LogicalStreamType::try_new_bits(3);
+    /// let dough_type = LogicalType::try_new_bits(3);
     /// assert!(dough_type.is_ok());
     /// let dough = Interface::try_new("dough", Mode::In, dough_type.unwrap(), None);
     /// assert!(dough.is_ok());
-    /// let cookies_type = LogicalStreamType::try_new_bits(1);
+    /// let cookies_type = LogicalType::try_new_bits(1);
     /// assert!(cookies_type.is_ok());
     /// let cookies = Interface::try_new("cookies", Mode::In, cookies_type.unwrap(), None);
     /// assert!(cookies.is_ok());
